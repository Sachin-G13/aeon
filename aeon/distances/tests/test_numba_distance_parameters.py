"""Test suite for numba distances with parameters."""

from typing import Callable, Dict, List

import numpy as np
import pytest

from aeon.distances import distance
from aeon.distances._distance import DISTANCES
from aeon.distances.tests.test_utils import _generate_shape_dtw_params
from aeon.testing.expected_results.expected_distance_results import (
    _expected_distance_results_params,
)
from aeon.testing.utils.data_gen import make_series


def _test_distance_params(
    param_list: List[Dict], distance_func: Callable, distance_str: str
):
    """
    Test function to check the parameters of distance functions.

    Parameters
    ----------
    param_list (List[Dict]): List of dictionaries,
    containing parameters for the distance function.
    distance_func (Callable): The distance function to be tested.
    distance_str (str): The name of the distance function.
    """
    x_univ = make_series(10, return_numpy=True, random_state=1)
    y_univ = make_series(10, return_numpy=True, random_state=2)

    x_multi = make_series(10, 10, return_numpy=True, random_state=1)
    y_multi = make_series(10, 10, return_numpy=True, random_state=2)

    # Shape dtw needs parameters to be generated with the x and y so function used
    if distance_str == "shape_dtw":
        param_list.append(_generate_shape_dtw_params)

    test_ts = [[x_univ, y_univ], [x_multi, y_multi]]
    results_to_fill = []

    i = 0
    for param_dict in param_list:
        callable_param_dict = None
        if isinstance(param_dict, Callable):
            callable_param_dict = param_dict

        g_none = False
        if distance_str == "erp" and "g" in param_dict and param_dict["g"] is None:
            g_none = True

        j = 0
        curr_results = []
        for x, y in test_ts:
            if callable_param_dict is not None:
                param_dict = callable_param_dict(x, y)
            if g_none:
                _x = x
                if x.ndim == 1:
                    _x = x.reshape(1, -1)
                _y = y
                if y.ndim == 1:
                    _y = y.reshape(1, -1)

                param_dict["g_arr"] = np.std([_x, _y], axis=0).sum(axis=1)
                if "g" in param_dict:
                    del param_dict["g"]
<<<<<<< HEAD
            results = []
            results.append(distance_func(x, y, **param_dict.copy()))
            results.append(distance(x, y, metric=distance_str, **param_dict.copy()))
=======
            results = [
                distance_func(x, y, **param_dict),
                distance(x, y, metric=distance_str, **param_dict),
            ]
>>>>>>> d483a8b3

            if distance_str in _expected_distance_results_params:
                if _expected_distance_results_params[distance_str][i][j] is not None:
                    for result in results:
                        assert result == pytest.approx(
                            _expected_distance_results_params[distance_str][i][j]
                        )

            curr_results.append(results[0])
            j += 1
        i += 1
        results_to_fill.append(curr_results)


BASIC_BOUNDING_PARAMS = [
    {"window": 0.2},
    {"itakura_max_slope": 0.2},
]

DIST_PARAMS = {
    "dtw": BASIC_BOUNDING_PARAMS,
    "erp": BASIC_BOUNDING_PARAMS + [{"g": 0.5}, {"g": None}],
    "edr": BASIC_BOUNDING_PARAMS + [{"epsilon": 0.5}],
    "lcss": BASIC_BOUNDING_PARAMS + [{"epsilon": 0.5}],
    "ddtw": BASIC_BOUNDING_PARAMS,
    "wdtw": BASIC_BOUNDING_PARAMS + [{"g": 1.0}],
    "wddtw": BASIC_BOUNDING_PARAMS + [{"g": 1.0}],
    "twe": BASIC_BOUNDING_PARAMS + [{"lmbda": 0.5}, {"nu": 0.9}],
    "msm": BASIC_BOUNDING_PARAMS + [{"independent": False}, {"c": 0.1}],
    "adtw": BASIC_BOUNDING_PARAMS + [{"warp_penalty": 5.0}],
    "minkowski": [{"p": 1.0}, {"p": 2.0}],
    "sbd": [{"standardize": False}],
    "shape_dtw": BASIC_BOUNDING_PARAMS + [{"reach": 4}],
}


@pytest.mark.parametrize("dist", DISTANCES)
def test_new_distance_params(dist):
    """Test function to check the parameters of distance functions."""
    if dist["name"] in DIST_PARAMS:
        _test_distance_params(
            DIST_PARAMS[dist["name"]],
            dist["distance"],
            dist["name"],
        )<|MERGE_RESOLUTION|>--- conflicted
+++ resolved
@@ -66,16 +66,10 @@
                 param_dict["g_arr"] = np.std([_x, _y], axis=0).sum(axis=1)
                 if "g" in param_dict:
                     del param_dict["g"]
-<<<<<<< HEAD
-            results = []
-            results.append(distance_func(x, y, **param_dict.copy()))
-            results.append(distance(x, y, metric=distance_str, **param_dict.copy()))
-=======
             results = [
-                distance_func(x, y, **param_dict),
-                distance(x, y, metric=distance_str, **param_dict),
+                distance_func(x, y, **param_dict.copy()),
+                distance(x, y, metric=distance_str, **param_dict.copy()),
             ]
->>>>>>> d483a8b3
 
             if distance_str in _expected_distance_results_params:
                 if _expected_distance_results_params[distance_str][i][j] is not None:
