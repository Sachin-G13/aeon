--- conflicted
+++ resolved
@@ -56,22 +56,6 @@
     "GreedyGaussianSegmenter": ["check_non_state_changing_method"],
     "ClaSPSegmenter": ["check_non_state_changing_method"],
     "HMMSegmenter": ["check_non_state_changing_method"],
-<<<<<<< HEAD
-    "BinSegSegmenter": ["check_non_state_changing_method"],
-=======
-    "BinSegmenter": ["check_non_state_changing_method"],
-    "QUANTTransformer": ["check_non_state_changing_method"],
-    "MatrixProfileSeriesTransformer": ["check_non_state_changing_method"],
-    "PLASeriesTransformer": ["check_non_state_changing_method"],
-    "AutoCorrelationSeriesTransformer": ["check_non_state_changing_method"],
-    "SIVSeriesTransformer": ["check_non_state_changing_method"],
-    "RocketClassifier": ["check_non_state_changing_method"],
-    "MiniRocketClassifier": ["check_non_state_changing_method"],
-    "MultiRocketClassifier": ["check_non_state_changing_method"],
-    "RocketRegressor": ["check_non_state_changing_method"],
-    "MiniRocketRegressor": ["check_non_state_changing_method"],
-    "MultiRocketRegressor": ["check_non_state_changing_method"],
->>>>>>> d3647a16
     "RSTSF": ["check_non_state_changing_method"],
     # Keeps length during predict to avoid recomputing means and std of data in fit
     # if the next predict calls uses the same query length parameter.
